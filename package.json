{
    "name": "steamworks.js",
<<<<<<< HEAD
    "version": "0.0.20",
=======
    "version": "0.0.21",
>>>>>>> 26464514
    "main": "index.js",
    "types": "index.d.ts",
    "napi": {
        "name": "steamworksjs"
    },
    "files": [
        "dist/*",
        "index.js",
        "*.d.ts",
        "README.md"
    ],
    "license": "MIT",
    "devDependencies": {
        "@napi-rs/cli": "2.11.4",
<<<<<<< HEAD
        "electron": "20.1.3",
        "rimraf": "3.0.2",
        "typescript": "4.8.3"
=======
        "rimraf": "3.0.2",
        "typescript": "4.8.2"
>>>>>>> 26464514
    },
    "dependencies": {
        "@types/node": "*"
    },
    "engines": {
        "node": ">= 14"
    },
    "scripts": {
        "build": "node build --release && npm run types",
        "build:debug": "node build",
        "prune": "rimraf dist target client.d.ts",
        "format": "cargo fmt",
        "types": "tsc index.js --allowJs --declaration --emitDeclarationOnly"
    }
}<|MERGE_RESOLUTION|>--- conflicted
+++ resolved
@@ -1,10 +1,6 @@
 {
     "name": "steamworks.js",
-<<<<<<< HEAD
-    "version": "0.0.20",
-=======
-    "version": "0.0.21",
->>>>>>> 26464514
+    "version": "0.0.22",
     "main": "index.js",
     "types": "index.d.ts",
     "napi": {
@@ -19,14 +15,9 @@
     "license": "MIT",
     "devDependencies": {
         "@napi-rs/cli": "2.11.4",
-<<<<<<< HEAD
-        "electron": "20.1.3",
         "rimraf": "3.0.2",
-        "typescript": "4.8.3"
-=======
-        "rimraf": "3.0.2",
-        "typescript": "4.8.2"
->>>>>>> 26464514
+        "typescript": "4.8.3",
+        "electron": "20.1.3"
     },
     "dependencies": {
         "@types/node": "*"
